/*
 * Copyright (C) 2017  Alex Yatskov <alex@foosoft.net>
 * Author: Alex Yatskov <alex@foosoft.net>
 *
 * This program is free software: you can redistribute it and/or modify
 * it under the terms of the GNU General Public License as published by
 * the Free Software Foundation, either version 3 of the License, or
 * (at your option) any later version.
 *
 * This program is distributed in the hope that it will be useful,
 * but WITHOUT ANY WARRANTY; without even the implied warranty of
 * MERCHANTABILITY or FITNESS FOR A PARTICULAR PURPOSE.  See the
 * GNU General Public License for more details.
 *
 * You should have received a copy of the GNU General Public License
 * along with this program.  If not, see <http://www.gnu.org/licenses/>.
 */


class Display {
    constructor(spinner, container) {
        this.spinner = spinner;
        this.container = container;
        this.definitions = [];
        this.audioCache = {};
        this.responseCache = {};
        this.sequence = 0;
        this.index = 0;

        $(document).keydown(this.onKeyDown.bind(this));
    }

    definitionAdd(definition, mode) {
        throw 'override me';
    }

    definitionsAddable(definitions, modes) {
        throw 'override me';
    }

    templateRender(template, data) {
        throw 'override me';
    }

    kanjiFind(character) {
        throw 'override me';
    }

    handleError(error) {
        throw 'override me';
    }

    showTermDefs(definitions, options, context) {
        window.focus();

        this.spinner.hide();
        this.definitions = definitions;
        this.context = context;
        this.options = options;

        const sequence = ++this.sequence;
        const params = {
            definitions,
            addable: options.anki.enable,
            grouped: options.general.groupResults,
            playback: options.general.audioPlayback
        };

        if (context) {
            for (const definition of definitions) {
                definition.sentence = context.sentence || '';
                definition.url = context.url || '';
            }
        }

        this.templateRender('terms.html', params).then(content => {
            this.container.html(content);

            const index = context && context.hasOwnProperty('index') ? context.index : 0;
            this.entryScroll(index);

<<<<<<< HEAD
            $('.action-add-note').click(this.onAddNote.bind(this));
            $('.action-play-audio').click(this.onPlayAudio.bind(this));
            $('.kanji-link').click(this.onKanjiLookup.bind(this));
=======
            window.scrollTo(0, offset);

            $('.action-add-note').click(this.onActionAddNote.bind(this));
            $('.action-play-audio').click(e => {
                e.preventDefault();
                const index = Display.entryIndexFind($(e.currentTarget));
                this.audioPlay(this.definitions[index]);
            });
            $('.kanji-link').click(e => {
                e.preventDefault();

                const link = $(e.target);
                context = context || {};
                context.source = {
                    definitions,
                    index: Display.entryIndexFind(link)
                };

                this.kanjiFind(link.text()).then(kanjiDefs => {
                    this.showKanjiDefs(kanjiDefs, options, context);
                }).catch(this.handleError.bind(this));
            });
>>>>>>> 3a1959bf

            return this.adderButtonsUpdate(['term-kanji', 'term-kana'], sequence);
        }).catch(this.handleError.bind(this));
    }

    showKanjiDefs(definitions, options, context) {
        window.focus();

        this.spinner.hide();
        this.definitions = definitions;
        this.context = context;
        this.options = options;

        const sequence = ++this.sequence;
        const params = {
            definitions,
            source: context && context.source,
            addable: options.anki.enable
        };

        if (context) {
            for (const definition of definitions) {
                definition.sentence = context.sentence || '';
                definition.url = context.url || '';
            }
        }

        this.templateRender('kanji.html', params).then(content => {
            this.container.html(content);

            const index = context && context.hasOwnProperty('index') ? context.index : 0;
            this.entryScroll(index);

            $('.action-add-note').click(this.onAddNote.bind(this));
            $('.source-term').click(this.onSourceTerm.bind(this));

            return this.adderButtonsUpdate(['kanji'], sequence);
        }).catch(this.handleError.bind(this));
    }

    adderButtonsUpdate(modes, sequence) {
        return this.definitionsAddable(this.definitions, modes).then(states => {
            if (states === null || sequence !== this.sequence) {
                return;
            }

            states.forEach((state, index) => {
                for (const mode in state) {
                    const button = Display.adderButtonFind(index, mode);
                    if (state[mode]) {
                        button.removeClass('disabled');
                    } else {
                        button.addClass('disabled');
                    }

                    button.removeClass('pending');
                }
            });
        });
    }

    entryScroll(index, smooth) {
        if (index < 0 || index >= this.definitions.length) {
            return;
        }

        $('.current').hide().eq(index).show();

        const body = $('body').stop();
        const entry = $('.entry').eq(index);
        const target = index === 0 ? 0 : entry.offset().top;

        if (smooth) {
            body.animate({scrollTop: target}, 200);
        } else {
            body.scrollTop(target);
        }

        this.index = index;
    }

    onSourceTerm(e) {
        e.preventDefault();

        if (this.context && this.context.source) {
            const context = {
                url: this.context.source.url,
                sentence: this.context.source.sentence,
                index: this.context.source.index
            };

            this.showTermDefs(this.context.source.definitions, this.options, context);
        }
    }

    onKanjiLookup(e) {
        e.preventDefault();

        const link = $(e.target);
        const context = {
            source: {
                definitions,
                index: Display.entryIndexFind(link)
            }
        };

        if (this.context) {
            context.sentence = this.context.sentence || '';
            context.url = this.context.url || '';
        }

        this.kanjiFind(link.text()).then(kanjiDefs => {
            this.showKanjiDefs(kanjiDefs, options, context);
        }).catch(this.handleError.bind(this));
    }

    onPlayAudio(e) {
        e.preventDefault();

        const index = Display.entryIndexFind($(e.currentTarget));
        this.audioPlay(this.definitions[index]);
    }

    onAddNote(e) {
        e.preventDefault();

        const link = $(e.currentTarget);
        const index = Display.entryIndexFind(link);
        this.noteAdd(index, link.data('mode'));
    }

    onKeyDown(e) {
        const handlers = {
            36: /* home */ () => {
                this.entryScroll(0, true);
            },

            35: /* end */ () => {
                this.entryScroll(this.definitions.length - 1, true);
            },

            38: /* up */ () => {
                this.entryScroll(this.index - 1, true);
            },

            40: /* down */ () => {
                this.entryScroll(this.index + 1, true);
            },

            209: /* [ */ () => {

            },

            221: /* ] */ () => {

            },

<<<<<<< HEAD
            220: /* \ */ () => {
                this.audioPlay(this.definitions[this.index]);
            },

            8: /* backspace */ () => {

            }
        };

        const handler = handlers[e.keyCode];
        if (handler) {
            e.preventDefault();
            handler();
        }
    }

    sourceTerm(index) {


    }

    noteAdd(index, mode) {
        this.spinner.show();

        const definition = this.definitions[index];
=======
        let promise = Promise.resolve();
>>>>>>> 3a1959bf
        if (mode !== 'kanji') {
            const filename = Display.audioBuildFilename(definition);
            if (filename) {
                promise = this.audioBuildUrl(definition).then(url => definition.audio = {url, filename}).catch(() => {});
            }
        }

        promise.then(() => {
            return this.definitionAdd(definition, mode).then(success => {
                if (success) {
                    Display.adderButtonFind(index, mode).addClass('disabled');
                } else {
                    this.handleError('note could not be added');
                }
            });
        }).catch(this.handleError.bind(this)).then(() => this.spinner.hide());
    }

<<<<<<< HEAD
    audioPlay(index) {
        for (const key in this.audioCache) {
            const audio = this.audioCache[key];
            if (audio !== null) {
                audio.pause();
            }
        }

        const definition = this.definitions[index];
        const url = Display.audioBuildUrl(definition);
        if (!url) {
            return;
        }

        let audio = this.audioCache[url];
        if (audio) {
            audio.currentTime = 0;
            audio.play();
        } else {
            audio = new Audio(url);
            audio.onloadeddata = () => {
                if (audio.duration === 5.694694 || audio.duration === 5.720718) {
                    audio = new Audio('/mixed/mp3/button.mp3');
                }

                this.audioCache[url] = audio;
=======
    audioPlay(definition) {
        this.spinner.show();

        for (const key in this.audioCache) {
            this.audioCache[key].pause();
        }

        this.audioBuildUrl(definition).then(url => {
            if (!url) {
                url = '/mixed/mp3/button.mp3';
            }

            let audio = this.audioCache[url];
            if (audio) {
                audio.currentTime = 0;
>>>>>>> 3a1959bf
                audio.play();
            } else {
                audio = new Audio(url);
                audio.onloadeddata = () => {
                    if (audio.duration === 5.694694 || audio.duration === 5.720718) {
                        audio = new Audio('/mixed/mp3/button.mp3');
                    }

                    this.audioCache[url] = audio;
                    audio.play();
                };
            }
        }).catch(this.handleError.bind(this)).then(() => this.spinner.hide());
    }

    audioBuildUrl(definition) {
        return new Promise((resolve, reject) => {
            const response = this.responseCache[definition.expression];
            if (response) {
                resolve(response);
                return;
            }

            const data = {
                post: 'dictionary_reference',
                match_type: 'exact',
                search_query: definition.expression
            };

            const params = [];
            for (const key in data) {
                params.push(`${encodeURIComponent(key)}=${encodeURIComponent(data[key])}`);
            }

            const xhr = new XMLHttpRequest();
            xhr.open('POST', 'https://www.japanesepod101.com/learningcenter/reference/dictionary_post');
            xhr.setRequestHeader('Content-Type', 'application/x-www-form-urlencoded');
            xhr.addEventListener('error', () => reject('failed to scrape audio data'));
            xhr.addEventListener('load', () => {
                this.responseCache[definition.expression] = xhr.responseText;
                resolve(xhr.responseText);
            });

            xhr.send(params.join('&'));
        }).then(response => {
            const dom = new DOMParser().parseFromString(response, 'text/html');
            const entries = [];

            for (const row of dom.getElementsByClassName('dc-result-row')) {
                try {
                    const url = row.getElementsByClassName('ill-onebuttonplayer').item(0).getAttribute('data-url');
                    const expression = dom.getElementsByClassName('dc-vocab').item(0).innerText;
                    const reading = dom.getElementsByClassName('dc-vocab_kana').item(0).innerText;

                    if (url && expression && reading) {
                        entries.push({url, expression, reading});
                    }
                } catch (e) {
                    // NOP
                }
            }

            return entries;
        }).then(entries => {
            for (const entry of entries) {
                if (!definition.reading || definition.reading === entry.reading) {
                    return entry.url;
                }
            }
        });
    }

    static audioBuildFilename(definition) {
        if (!definition.reading && !definition.expression) {
            return;
        }

        let filename = 'yomichan';
        if (definition.reading) {
            filename += `_${definition.reading}`;
        }
        if (definition.expression) {
            filename += `_${definition.expression}`;
        }

        return filename += '.mp3';
    }

    static entryIndexFind(element) {
        return $('.entry').index(element.closest('.entry'));
    }

    static adderButtonFind(index, mode) {
        return $('.entry').eq(index).find(`.action-add-note[data-mode="${mode}"]`);
    }
}<|MERGE_RESOLUTION|>--- conflicted
+++ resolved
@@ -79,34 +79,9 @@
             const index = context && context.hasOwnProperty('index') ? context.index : 0;
             this.entryScroll(index);
 
-<<<<<<< HEAD
             $('.action-add-note').click(this.onAddNote.bind(this));
             $('.action-play-audio').click(this.onPlayAudio.bind(this));
             $('.kanji-link').click(this.onKanjiLookup.bind(this));
-=======
-            window.scrollTo(0, offset);
-
-            $('.action-add-note').click(this.onActionAddNote.bind(this));
-            $('.action-play-audio').click(e => {
-                e.preventDefault();
-                const index = Display.entryIndexFind($(e.currentTarget));
-                this.audioPlay(this.definitions[index]);
-            });
-            $('.kanji-link').click(e => {
-                e.preventDefault();
-
-                const link = $(e.target);
-                context = context || {};
-                context.source = {
-                    definitions,
-                    index: Display.entryIndexFind(link)
-                };
-
-                this.kanjiFind(link.text()).then(kanjiDefs => {
-                    this.showKanjiDefs(kanjiDefs, options, context);
-                }).catch(this.handleError.bind(this));
-            });
->>>>>>> 3a1959bf
 
             return this.adderButtonsUpdate(['term-kanji', 'term-kana'], sequence);
         }).catch(this.handleError.bind(this));
@@ -264,7 +239,6 @@
 
             },
 
-<<<<<<< HEAD
             220: /* \ */ () => {
                 this.audioPlay(this.definitions[this.index]);
             },
@@ -288,11 +262,9 @@
 
     noteAdd(index, mode) {
         this.spinner.show();
-
         const definition = this.definitions[index];
-=======
+
         let promise = Promise.resolve();
->>>>>>> 3a1959bf
         if (mode !== 'kanji') {
             const filename = Display.audioBuildFilename(definition);
             if (filename) {
@@ -311,36 +283,9 @@
         }).catch(this.handleError.bind(this)).then(() => this.spinner.hide());
     }
 
-<<<<<<< HEAD
     audioPlay(index) {
-        for (const key in this.audioCache) {
-            const audio = this.audioCache[key];
-            if (audio !== null) {
-                audio.pause();
-            }
-        }
-
+        this.spinner.show();
         const definition = this.definitions[index];
-        const url = Display.audioBuildUrl(definition);
-        if (!url) {
-            return;
-        }
-
-        let audio = this.audioCache[url];
-        if (audio) {
-            audio.currentTime = 0;
-            audio.play();
-        } else {
-            audio = new Audio(url);
-            audio.onloadeddata = () => {
-                if (audio.duration === 5.694694 || audio.duration === 5.720718) {
-                    audio = new Audio('/mixed/mp3/button.mp3');
-                }
-
-                this.audioCache[url] = audio;
-=======
-    audioPlay(definition) {
-        this.spinner.show();
 
         for (const key in this.audioCache) {
             this.audioCache[key].pause();
@@ -354,7 +299,6 @@
             let audio = this.audioCache[url];
             if (audio) {
                 audio.currentTime = 0;
->>>>>>> 3a1959bf
                 audio.play();
             } else {
                 audio = new Audio(url);
